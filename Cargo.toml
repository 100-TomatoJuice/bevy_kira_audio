--- conflicted
+++ resolved
@@ -22,13 +22,7 @@
 
 [dependencies]
 # bevy
-<<<<<<< HEAD
 bevy = { git = "https://github.com/bevyengine/bevy", rev = "4423a2fa2dc82fad71525ed3f44e16b8481a4902", default-features = false }
-bevy_reflect = { git = "https://github.com/bevyengine/bevy", rev = "4423a2fa2dc82fad71525ed3f44e16b8481a4902", default-features = false }
-bevy_utils = { git = "https://github.com/bevyengine/bevy", rev = "4423a2fa2dc82fad71525ed3f44e16b8481a4902", default-features = false }
-=======
-bevy = { version = "0.5.0", default-features = false }
->>>>>>> cf1c1092
 
 # other
 anyhow = "1.0"
